--- conflicted
+++ resolved
@@ -289,31 +289,6 @@
     messages: Vec<(String, usize)>,
 }
 
-<<<<<<< HEAD
-fn process(
-    gossiper: Arc<Mutex<Gossiper>>,
-    tcp_stream: Arc<Mutex<TcpStream>>,
-    pool: &CpuPool,
-    our_id: Id,
-    their_id: Id,
-) {
-    unwrap!(pool.execute(lazy(move || {
-        let mut buffer = vec![0u8; 1000];
-        let mut tcp_stream = unwrap!(tcp_stream.lock());
-        if let Ok(size) = tcp_stream.read(&mut buffer) {
-            println!("{:?} Received {} bytes from {:?}", our_id, size, their_id);
-            let responses =
-                unwrap!(gossiper.lock()).handle_received_message(&their_id, &buffer[0..size]);
-            for response in &responses {
-                let _ = tcp_stream.write_all(response);
-            }
-        }
-        Ok(())
-    })));
-}
-
-=======
->>>>>>> bb08200c
 impl Network {
     fn new(node_count: usize) -> Self {
         let (mut nodes, channels_to_nodes): (Vec<_>, Vec<_>) = itertools::repeat_call(|| {
@@ -367,48 +342,6 @@
             _ => rand::thread_rng().gen_range(0, self.channels_to_nodes.len()),
         };
         self.messages.push((message.to_string(), count));
-<<<<<<< HEAD
-        let sender_id = self.nodes[count].id;
-        let response = unwrap!(self.nodes[count].gossiper.lock()).send_new(message);
-        response.and_then(|(peer_id, to_send)| {
-            let stream = unwrap!(self.nodes[count].peers.get_mut(&peer_id));
-            for msg in to_send {
-                unwrap!(unwrap!(stream.lock()).write_all(&msg));
-            }
-            println!("{:?} Sent messages to {:?}", sender_id, peer_id);
-            Ok(())
-        })
-    }
-
-    fn poll(&mut self) {
-        let mut processed = true;
-        while processed {
-            processed = false;
-            for node in &mut self.nodes {
-                println!("Polling node {:?}", node);
-                for (peer_id, stream) in &mut node.peers {
-                    // let mut buffer = vec![0u8; 1000];
-                    println!("Polling peer {:?}", peer_id);
-                    process(
-                        node.gossiper.clone(),
-                        stream.clone(),
-                        &self.pool,
-                        node.id,
-                        *peer_id,
-                    );
-                    // if let Ok(size) = stream.read(&mut buffer) {
-                    //     processed = true;
-                    //     println!("Received {} bytes from {:?}", size, peer);
-                    //     node.gossiper.handle_received_message(peer, &buffer);
-                    //     // let responses = node.gossiper.handle_received_message(peer, &buffer);
-                    //     // for response in &responses {
-                    //     //     let _ = stream.write_all(response);
-                    //     //     // let _ = stream.flush();
-                    //     // }
-                    // }
-                }
-            }
-=======
         unwrap!(self.channels_to_nodes[count].unbounded_send(
             message.to_string(),
         ));
@@ -421,7 +354,6 @@
         let node_futures = mem::replace(&mut self.node_futures, vec![]);
         for node_future in node_futures {
             unwrap!(node_future.wait());
->>>>>>> bb08200c
         }
     }
 }
