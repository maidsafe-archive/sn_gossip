// Copyright 2018 MaidSafe.net limited.
//
// This SAFE Network Software is licensed to you under (1) the MaidSafe.net Commercial License,
// version 1.0 or later, or (2) The General Public License (GPL), version 3, depending on which
// licence you accepted on initial access to the Software (the "Licences").
//
// By contributing code to the SAFE Network Software, or to this project generally, you agree to be
// bound by the terms of the MaidSafe Contributor Agreement.  This, along with the Licenses can be
// found in the root directory of this project at LICENSE, COPYING and CONTRIBUTOR.
//
// Unless required by applicable law or agreed to in writing, the SAFE Network Software distributed
// under the GPL Licence is distributed on an "AS IS" BASIS, WITHOUT WARRANTIES OR CONDITIONS OF ANY
// KIND, either express or implied.
//
// Please review the Licences for the specific language governing permissions and limitations
// relating to use of the SAFE Network Software.

use maidsafe_utilities::serialisation::SerialisationError;

quick_error! {
    /// Gossiper error variants.
    #[derive(Debug)]
    pub enum Error {
        /// No connected peers.
        NoPeers {
            description("No connected peers")
            display("There are no connected peers with which to gossip.")
        }
        /// Already started gossiping.
        AlreadyStarted {
            description("Already started gossiping")
            display("Connections to all other nodes must be made before sending any messages.")
        }
        /// IO error.
        Io(error: ::std::io::Error) {
            description(error.description())
            display("I/O error: {}", error)
            from()
        }
<<<<<<< HEAD
        /// Serialisation Error.
        Serialisation(error: SerialisationError) {
=======
        /// Serialisation error.
        Serialisation(error: ::maidsafe_utilities::serialisation::SerialisationError) {
>>>>>>> bb08200c
            description(error.description())
            display("Serialisation error: {}", error)
            from()
        }
    }
}<|MERGE_RESOLUTION|>--- conflicted
+++ resolved
@@ -37,13 +37,8 @@
             display("I/O error: {}", error)
             from()
         }
-<<<<<<< HEAD
         /// Serialisation Error.
         Serialisation(error: SerialisationError) {
-=======
-        /// Serialisation error.
-        Serialisation(error: ::maidsafe_utilities::serialisation::SerialisationError) {
->>>>>>> bb08200c
             description(error.description())
             display("Serialisation error: {}", error)
             from()
